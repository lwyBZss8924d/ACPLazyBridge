{
  "includeCoAuthoredBy": false,
  "permissions": {
    "allow": [
      "mcp__serena__activate_project",
      "mcp__serena__check_onboarding_performed",
      "mcp__serena__onboarding",
      "mcp__serena__list_dir",
      "mcp__serena__search_for_pattern",
      "mcp__serena__get_symbols_overview",
      "mcp__serena__write_memory",
      "mcp__serena__think_about_whether_you_are_done",
      "Bash(chmod:*)",
      "Bash(python -m pytest tests/ -v)",
      "Bash(python -m pytest tests/test_sdd_validation.py -v)",
      "Bash(./scripts/sdd/run_semantic_checks.sh:*)",
      "Bash(git fetch:*)",
      "Bash(test:*)",
      "mcp__serena__list_memories",
      "mcp__serena__read_memory",
      "Bash(git add:*)",
      "Bash(git commit:*)",
      "Bash(git push:*)",
      "Bash(ls:*)",
      "Bash(./scripts/ci/run-local-ci.sh:*)",
      "Bash(markdownlint --version)",
      "Bash(./scripts/ci/run-markdown-style.sh:*)",
      "Bash(markdownlint-cli2:*)",
      "Bash(scripts/ci/run-local-ci.sh:*)",
      "Bash(scripts/sdd/check-markdown.sh:*)",
      "Bash(scripts/ci/run-markdown-style.sh:*)",
      "Bash(scripts/sdd/fix-markdown.sh:*)",
      "mcp__serena__think_about_collected_information",
      "Bash(npx --yes markdownlint-cli2@latest \"sdd-rules/rules/documentation-style/sdd-rules-documentation-style.md\" --config .markdownlint.json)",
      "Bash(npx --yes markdownlint-cli2@latest \"sdd-rules/rules/documentation-style/sdd-rules-documentation-markdownlint.md\" --config .markdownlint.json)",
      "Bash(npx --yes markdownlint-cli2@latest \"sdd-rules/rules/documentation-style/*.md\" --config .markdownlint.json)",
      "Bash(npx --yes markdownlint-cli2@latest \"sdd-rules/rules/documentation-style/sdd-rules-documentation-*.md\" --config .markdownlint.json)",
      "Bash(npx --yes markdownlint-cli2@latest \"**/*.md\" --config .markdownlint.json)",
      "Bash(npx --yes markdownlint-cli2@latest \"sdd-rules/rules/tools-cli/*.md\" --config .markdownlint.json)",
      "Bash(ast-grep:*)",
      "Read(//private/tmp/**)",
      "Bash(npx --yes markdownlint-cli2@latest \"sdd-rules/rules/tools-cli/sdd-rules-tools-cli-astgrep.md\" --config .markdownlint.json)",
      "Read(//Users/arthur/Library/Application Support/Cursor/User/**)",
      "Read(//Users/arthur/dev-space/agent-client-protocol/**)",
      "Bash(grep:*)",
      "Bash(npx --yes markdownlint-cli2@latest \"CLAUDE.md\" --config .markdownlint.json)",
      "Bash(npx --yes markdownlint-cli2@latest \"scripts/README.md\" --config .markdownlint.json)",
      "Bash(npx --yes markdownlint-cli2@latest \"sdd-rules/CLAUDE.md\" --config .markdownlint.json)",
      "Bash(npx --yes markdownlint-cli2@latest \"sdd-rules/rules/README.md\" --config .markdownlint.json)",
      "Bash(npx --yes markdownlint-cli2@latest \"specs/CLAUDE.md\" --config .markdownlint.json)",
      "Bash(while read file)",
      "Bash(do echo \"=== $file ===\")",
      "Bash(tail:*)",
      "Bash(done)",
      "Bash(for file in queries/CLAUDE.md dev-docs/review/_artifacts/CLAUDE.md)",
      "Bash(if [ -f \"$file\" ])",
      "Bash(then tail -3 \"$file\")",
      "Bash(else echo \"File not found\")",
      "Bash(fi)",
      "Bash(./scripts/sdd/validate-claude-md.sh:*)",
      "Bash(for file in WARP.md AGENTS.md)",
      "Bash(then tail -1 \"$file\")",
      "Bash(tree:*)",
      "Bash(npx --yes markdownlint-cli2@latest \".specify/README.md\" --config .markdownlint.json)",
      "Bash(command -v:*)",
      "Bash(cat:*)",
      "Bash(for file in CLAUDE.md sdd-rules/CLAUDE.md .specify/CLAUDE.md sdd-rules/rules/code-analysis/sdd-rules-code-analysis.md sdd-rules/rules/documentation-style/sdd-rules-documentation-markdownlint.md .specify/memory/constitution.md)",
      "Bash(while read f)",
      "Bash(do echo \"File: $f\")",
      "Bash(./scripts/sdd/migrate-to-yaml-metadata.sh:*)",
      "Bash(do:*)",
      "Bash(find:*)",
      "Bash(xargs:*)",
      "Bash(for file in CLAUDE.md sdd-rules/rules/documentation-style/sdd-rules-documentation-markdownlint.md .specify/memory/constitution.md)",
      "Bash(for file in CLAUDE.md .specify/CLAUDE.md sdd-rules/CLAUDE.md)",
      "Bash(awk:*)",
      "Bash(for file in CLAUDE.md .specify/memory/constitution.md sdd-rules/rules/documentation-style/sdd-rules-documentation-markdownlint.md)",
      "Bash(sed:*)",
      "Bash(./scripts/sdd/validate-metadata.sh:*)",
      "Bash(./scripts/sdd/query-metadata.sh:*)",
      "Bash(./scripts/sdd/check-sdd-consistency.sh:*)",
      "Bash(for:*)",
      "Bash(bash:*)",
      "Bash(gh issue view:*)",
      "Read(//Users/arthur/dev-space/acplb-worktrees/issue-templates-sdd-29/**)",
      "Bash(tee:*)",
      "Bash(ruby:*)",
      "Bash(gh pr view:*)",
      "mcp__ide__getDiagnostics",
      "Bash(git pull:*)",
      "Bash(git worktree remove:*)",
      "Bash(git worktree:*)",
      "Bash(git rm:*)",
      "Bash(python -m flake8:*)",
      "Bash(python3 -m flake8:*)",
      "Bash(.claude/hooks/inject-datetime.sh:*)",
      "Bash(.claude/hooks/validate-sdd-compliance.sh:*)",
      "Bash(.claude/hooks/sdd-task-fetch.sh:*)",
      "Bash(python3:*)",
      "Bash(./scripts/sdd/validate-sdd-docs.sh:*)",
      "Bash(yq eval:*)",
      "Bash(timeout:*)",
      "Read(///**)",
      "Bash(./scripts/ci/run-sdd-gates.sh:*)",
<<<<<<< HEAD
      "Bash(coderabbit review:*)",
      "Bash(coderabbit auth:*)",
      "Bash(./scripts/sdd/review-constitution-changes.sh:*)",
      "Bash(npx:*)",
      "Bash(./scripts/sdd/check-markdown.sh:*)",
      "WebFetch(domain:docs.github.com)",
      "WebFetch(domain:github.github.com)",
      "Bash(gh issue comment:*)",
      "Bash(git -C /Users/arthur/dev-space/ACPLazyBridge worktree add /Users/arthur/dev-space/acplb-worktrees/028-markdown-ci origin/main -b docs/028-markdown-ci-verification)",
      "Bash(git -C /Users/arthur/dev-space/ACPLazyBridge worktree add /Users/arthur/dev-space/acplb-worktrees/028-markdown-ci main -b docs/028-markdown-ci-verification)",
      "Bash(ln:*)",
      "Read(//Users/arthur/dev-space/acplb-worktrees/028-markdown-ci/**)",
      "Bash(./scripts/sdd/setup-plan.sh:*)",
      "Bash(./scripts/sdd/check-task-prerequisites.sh:*)"
=======
      "Bash(jq:*)",
      "Bash(./scripts/sdd/check-markdown.sh:*)",
      "Bash(./scripts/sdd/fix-markdown.sh:*)",
      "Bash(npx --yes markdownlint-cli2@latest \"**/*.md\" --config .markdownlint.json --fix --dry-run)",
      "Bash(npx --yes markdownlint-cli2@latest \"**/*.md\" --config .markdownlint.json --fix)",
      "Bash(mkdir:*)",
      "Bash(npx --yes markdownlint-cli2@latest \"specs/**/*.md\" --config .markdownlint.json)",
      "Bash(npx --yes markdownlint-cli2@latest \".specify/**/*.md\" --config .markdownlint.json)",
      "Bash(npx --yes markdownlint-cli2@latest \"README.md\" \"CONTRIBUTING.md\" \"CLAUDE.md\" --config .markdownlint.json)",
      "Bash(npx --yes markdownlint-cli2@latest \".github/**/*.md\" --config .markdownlint.json)",
      "Bash(npx:*)",
      "Bash(gh pr create:*)"
>>>>>>> 2a4d0a98
    ],
    "deny": [],
    "ask": []
  },
  "enabledMcpjsonServers": [
    "context7",
    "deepwiki"
  ],
  "hooks": {
    "UserPromptSubmit": [
      {
        "hooks": [
          {
            "type": "command",
            "command": "$CLAUDE_PROJECT_DIR/.claude/hooks/inject-datetime.sh"
          }
        ]
      }
    ],
    "PreToolUse": [
      {
        "matcher": "Write|Edit|MultiEdit",
        "hooks": [
          {
            "type": "command",
            "command": "$CLAUDE_PROJECT_DIR/.claude/hooks/validate-sdd-compliance.sh",
            "timeout": 10
          }
        ]
      }
    ],
    "PostToolUse": [
      {
        "matcher": "Write|Edit|MultiEdit",
        "hooks": [
          {
            "type": "command",
            "command": "$CLAUDE_PROJECT_DIR/.claude/hooks/post-sdd-check.sh",
            "timeout": 30
          }
        ]
      }
    ]
  }
}<|MERGE_RESOLUTION|>--- conflicted
+++ resolved
@@ -102,7 +102,6 @@
       "Bash(timeout:*)",
       "Read(///**)",
       "Bash(./scripts/ci/run-sdd-gates.sh:*)",
-<<<<<<< HEAD
       "Bash(coderabbit review:*)",
       "Bash(coderabbit auth:*)",
       "Bash(./scripts/sdd/review-constitution-changes.sh:*)",
@@ -116,10 +115,8 @@
       "Bash(ln:*)",
       "Read(//Users/arthur/dev-space/acplb-worktrees/028-markdown-ci/**)",
       "Bash(./scripts/sdd/setup-plan.sh:*)",
-      "Bash(./scripts/sdd/check-task-prerequisites.sh:*)"
-=======
+      "Bash(./scripts/sdd/check-task-prerequisites.sh:*)",
       "Bash(jq:*)",
-      "Bash(./scripts/sdd/check-markdown.sh:*)",
       "Bash(./scripts/sdd/fix-markdown.sh:*)",
       "Bash(npx --yes markdownlint-cli2@latest \"**/*.md\" --config .markdownlint.json --fix --dry-run)",
       "Bash(npx --yes markdownlint-cli2@latest \"**/*.md\" --config .markdownlint.json --fix)",
@@ -128,9 +125,7 @@
       "Bash(npx --yes markdownlint-cli2@latest \".specify/**/*.md\" --config .markdownlint.json)",
       "Bash(npx --yes markdownlint-cli2@latest \"README.md\" \"CONTRIBUTING.md\" \"CLAUDE.md\" --config .markdownlint.json)",
       "Bash(npx --yes markdownlint-cli2@latest \".github/**/*.md\" --config .markdownlint.json)",
-      "Bash(npx:*)",
       "Bash(gh pr create:*)"
->>>>>>> 2a4d0a98
     ],
     "deny": [],
     "ask": []
